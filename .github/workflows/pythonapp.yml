name: Python application

on:
  push:
    branches:
      - master
  pull_request:
    branches:
      - master

jobs:
  build:

    runs-on: ubuntu-latest

    steps:
<<<<<<< HEAD
    - uses: actions/checkout@v3
    - name: Set up Python 3.7
      uses: actions/setup-python@v4
=======
    - uses: actions/checkout@v1
    - name: Set up Python 3.9
      uses: actions/setup-python@v1
>>>>>>> 5208c95d
      with:
        python-version: 3.9
    - name: Install dependencies
      run: |
        python -m pip install --upgrade pip
        pip install -r requirements.txt
    - name: Lint with ruff
      run: |
        pip install ruff
        # stop the build if there are Python syntax errors or undefined names
        ruff --select=E9,F63,F7,F82 --show-source .
        # exit-zero treats all errors as warnings. The GitHub editor is 127 chars wide
        ruff --exit-zero -line-length=127 --statistics --target-version=py37
    - name: Test with pytest
      env:
        robin_username: ${{ secrets.username }}
        robin_password: ${{ secrets.password }}
        robin_mfa: ${{ secrets.mfa }}
        account_number: ${{ secrets.account }}
        zipcode: ${{ secrets.zipcode }}
        crypto_account: ${{ secrets.crypto }}
        gemini_account_key: ${{ secrets.gemini_account_key }}
        gemini_account_secret: ${{ secrets.gemini_account_secret }}
        gemini_sandbox_key: ${{ secrets.gemini_sandbox_key }}
        gemini_sandbox_secret: ${{ secrets.gemini_sandbox_secret }}
        tda_encryption_passcode: ${{ secrets.tda_encryption_passcode }}
        tda_order_account: ${{ secrets.tda_order_account }}
      run: |
        pip install pytest pytest-dotenv python-dateutil
        pytest<|MERGE_RESOLUTION|>--- conflicted
+++ resolved
@@ -14,15 +14,9 @@
     runs-on: ubuntu-latest
 
     steps:
-<<<<<<< HEAD
     - uses: actions/checkout@v3
-    - name: Set up Python 3.7
+    - name: Set up Python 3.9
       uses: actions/setup-python@v4
-=======
-    - uses: actions/checkout@v1
-    - name: Set up Python 3.9
-      uses: actions/setup-python@v1
->>>>>>> 5208c95d
       with:
         python-version: 3.9
     - name: Install dependencies
