"""Contains all functions for the purpose of logging in and out to Robinhood."""
import robin_stocks.urls as urls
import robin_stocks.helper as helper
import getpass
import random
import pickle
import os

def generate_device_token():
    """This function will generate a token used when loggin on.

    :returns: A string representing the token.

    """
    rands = []
    for i in range(0,16):
        r = random.random()
        rand = 4294967296.0 * r
        rands.append((int(rand) >> ((3 & i) << 3)) & 255)

    hexa = []
    for i in range(0,256):
        hexa.append(str(hex(i+256)).lstrip("0x").rstrip("L")[1:])

    id = ""
    for i in range(0,16):
        id += hexa[rands[i]]

        if (i == 3) or (i == 5) or (i == 7) or (i == 9):
            id += "-"

    return(id)

def respond_to_challenge(challenge_id, sms_code):
    """This functino will post to the challenge url.

    :param challenge_id: The challenge id.
    :type challenge_id: str
    :param sms_code: The sms code.
    :type sms_code: str
    :returns:  The response from requests.

    """
    url = urls.challenge_url(challenge_id)
    payload = {
        'response': sms_code
    }
    return(helper.request_post(url, payload))

<<<<<<< HEAD
def login(username=None,password=None,expiresIn=86400,scope='internal',by_sms=True,store_session=True):
=======
def login(username = None, password = None, expiresIn = 86400, scope = 'internal', by_sms = True, store_session = True):
>>>>>>> 8b5ce80a
    """This function will effectivly log the user into robinhood by getting an
    authentication token and saving it to the session header. By default, it
    will store the authentication token in a pickle file and load that value
    on subsequent logins.

    :param username: The username for your robinhood account, usually your email.
        Not required if credentials are already cached and valid.
    :type username: Optional[str]
    :param password: The password for your robinhood account. Not required if
        credentials are already cached and valid.
    :type password: Optional[str]
    :param expiresIn: The time until your login session expires. This is in seconds.
    :type expiresIn: Optional[int]
    :param scope: Specifies the scope of the authentication.
    :type scope: Optional[str]
    :param by_sms: Specifies whether to send an email(False) or an sms(True)
    :type by_sms: Optional[boolean]
    :param store_session: Specifies whether to save the log in authorization
        for future log ins.
    :type store_session: Optional[boolean]
    :returns:  A dictionary with log in information. The 'access_token' keyword contains the access token, and the 'detail' keyword \
    contains information on whether the access token was generated or loaded from pickle file.

    """
    device_token = generate_device_token()
    home_dir = os.path.expanduser("~")
    data_dir = os.path.join(home_dir, ".tokens")
    if not os.path.exists(data_dir):
        os.makedirs(data_dir)
    creds_file = "robinhood.pickle"
    pickle_path = os.path.join(data_dir, creds_file)
    # Challenge type is used if not logging in with two-factor authentication.
    if by_sms:
        challenge_type = "sms"
    else:
        challenge_type = "email"

    url = urls.login_url()
    payload = {
    'client_id': 'c82SH0WZOsabOXGP2sxqcj34FxkvfnWRZBKlBjFS',
    'expires_in': expiresIn,
    'grant_type': 'password',
    'password': password,
    'scope': scope,
    'username': username,
    'challenge_type': challenge_type,
    'device_token': device_token
    }
    # If authentication has been stored in pickle file then load it. Stops login server from being pinged so much.
    if os.path.isfile(pickle_path):
        # If store_session has been set to false then delete the pickle file, otherwise try to load it.
        # Loading pickle file will fail if the acess_token has expired.
        if store_session:
            try:
                with open(pickle_path, 'rb') as f:
                    pickle_data = pickle.load(f)
                    access_token = pickle_data['access_token']
                    token_type = pickle_data['token_type']
                    refresh_token = pickle_data['refresh_token']
                    # Set device_token to be the original device token when first logged in.
                    pickle_device_token = pickle_data['device_token']
                    payload['device_token'] = pickle_device_token
                    # Set login status to True in order to try and get account info.
                    helper.set_login_state(True)
                    helper.update_session('Authorization','{0} {1}'.format(token_type, access_token))
                    # Try to load account profile to check that authorization token is still valid.
                    res = helper.request_get(urls.portfolio_profile(),'regular', payload, jsonify_data = False)
                    # Raises exception is response code is not 200.
                    res.raise_for_status()
                    return({'access_token': access_token,'token_type': token_type,
                    'expires_in': expiresIn, 'scope': scope, 'detail': 'logged in using authentication in {0}'.format(creds_file),
                    'backup_code': None, 'refresh_token': refresh_token})
            except:
                print("ERROR: There was an issue loading pickle file. Authentication may be expired - logging in normally.")
                helper.set_login_state(False)
                helper.update_session('Authorization',None)
        else:
            os.remove(pickle_path)
    # Try to log in normally.
<<<<<<< HEAD
    if not all([username, password]):
        username = input("Robinhood username: ")
        password = getpass.getpass("Robinhood password: ")
        payload.update(username=username, password=password)
=======
    if not username:
        username = input("Robinhood username: ")
        payload['username'] = username
    if not password:
        password = getpass.getpass("Robinhood password: ")
        payload['password'] = password
>>>>>>> 8b5ce80a

    data = helper.request_post(url,payload)
    # Handle case where mfa or challenge is required.
    if 'mfa_required' in data:
        mfa_token = input("Please type in the MFA code: ")
        payload['mfa_code'] = mfa_token
        res = helper.request_post(url, payload, jsonify_data = False)
        while (res.status_code != 200):
            mfa_token = input("That MFA code was not correct. Please type in another MFA code: ")
            payload['mfa_code'] = mfa_token
            res = helper.request_post(url, payload, jsonify_data = False)
        data = res.json()
    elif 'challenge' in data:
        challenge_id = data['challenge']['id']
        sms_code = input('Enter Robinhood code for validation: ')
        res = respond_to_challenge(challenge_id, sms_code)
        while 'challenge' in res and res['challenge']['remaining_attempts'] > 0:
            sms_code = input('That code was not correct. {0} tries remaining. Please type in another code: '.format(res['challenge']['remaining_attempts']))
            res = respond_to_challenge(challenge_id, sms_code)
        helper.update_session('X-ROBINHOOD-CHALLENGE-RESPONSE-ID', challenge_id)
        data = helper.request_post(url,payload)
    # Update Session data with authorization or raise exception with the information present in data.
    if 'access_token' in data:
        token = '{0} {1}'.format(data['token_type'], data['access_token'])
        helper.update_session('Authorization', token)
        helper.set_login_state(True)
        data['detail'] = "logged in with brand new authentication code."
        if store_session:
            with open(pickle_path, 'wb') as f:
                pickle.dump({'token_type' : data['token_type'],
                            'access_token' : data['access_token'],
                            'refresh_token' : data['refresh_token'],
                            'device_token' : device_token},f)
    else:
        raise Exception(data['detail'])
    return(data)

@helper.login_required
def logout():
    """Removes authorization from the session header.

    :returns: None

    """
    helper.set_login_state(False)
    helper.update_session('Authorization', None)<|MERGE_RESOLUTION|>--- conflicted
+++ resolved
@@ -6,6 +6,7 @@
 import pickle
 import os
 
+
 def generate_device_token():
     """This function will generate a token used when loggin on.
 
@@ -13,23 +14,24 @@
 
     """
     rands = []
-    for i in range(0,16):
+    for i in range(0, 16):
         r = random.random()
         rand = 4294967296.0 * r
         rands.append((int(rand) >> ((3 & i) << 3)) & 255)
 
     hexa = []
-    for i in range(0,256):
-        hexa.append(str(hex(i+256)).lstrip("0x").rstrip("L")[1:])
+    for i in range(0, 256):
+        hexa.append(str(hex(i + 256)).lstrip("0x").rstrip("L")[1:])
 
     id = ""
-    for i in range(0,16):
+    for i in range(0, 16):
         id += hexa[rands[i]]
 
         if (i == 3) or (i == 5) or (i == 7) or (i == 9):
             id += "-"
 
-    return(id)
+    return id
+
 
 def respond_to_challenge(challenge_id, sms_code):
     """This functino will post to the challenge url.
@@ -42,16 +44,18 @@
 
     """
     url = urls.challenge_url(challenge_id)
-    payload = {
-        'response': sms_code
-    }
-    return(helper.request_post(url, payload))
-
-<<<<<<< HEAD
-def login(username=None,password=None,expiresIn=86400,scope='internal',by_sms=True,store_session=True):
-=======
-def login(username = None, password = None, expiresIn = 86400, scope = 'internal', by_sms = True, store_session = True):
->>>>>>> 8b5ce80a
+    payload = {"response": sms_code}
+    return helper.request_post(url, payload)
+
+
+def login(
+    username=None,
+    password=None,
+    expiresIn=86400,
+    scope="internal",
+    by_sms=True,
+    store_session=True,
+):
     """This function will effectivly log the user into robinhood by getting an
     authentication token and saving it to the session header. By default, it
     will store the authentication token in a pickle file and load that value
@@ -91,14 +95,14 @@
 
     url = urls.login_url()
     payload = {
-    'client_id': 'c82SH0WZOsabOXGP2sxqcj34FxkvfnWRZBKlBjFS',
-    'expires_in': expiresIn,
-    'grant_type': 'password',
-    'password': password,
-    'scope': scope,
-    'username': username,
-    'challenge_type': challenge_type,
-    'device_token': device_token
+        "client_id": "c82SH0WZOsabOXGP2sxqcj34FxkvfnWRZBKlBjFS",
+        "expires_in": expiresIn,
+        "grant_type": "password",
+        "password": password,
+        "scope": scope,
+        "username": username,
+        "challenge_type": challenge_type,
+        "device_token": device_token,
     }
     # If authentication has been stored in pickle file then load it. Stops login server from being pinged so much.
     if os.path.isfile(pickle_path):
@@ -106,80 +110,99 @@
         # Loading pickle file will fail if the acess_token has expired.
         if store_session:
             try:
-                with open(pickle_path, 'rb') as f:
+                with open(pickle_path, "rb") as f:
                     pickle_data = pickle.load(f)
-                    access_token = pickle_data['access_token']
-                    token_type = pickle_data['token_type']
-                    refresh_token = pickle_data['refresh_token']
+                    access_token = pickle_data["access_token"]
+                    token_type = pickle_data["token_type"]
+                    refresh_token = pickle_data["refresh_token"]
                     # Set device_token to be the original device token when first logged in.
-                    pickle_device_token = pickle_data['device_token']
-                    payload['device_token'] = pickle_device_token
+                    pickle_device_token = pickle_data["device_token"]
+                    payload["device_token"] = pickle_device_token
                     # Set login status to True in order to try and get account info.
                     helper.set_login_state(True)
-                    helper.update_session('Authorization','{0} {1}'.format(token_type, access_token))
+                    helper.update_session(
+                        "Authorization", "{0} {1}".format(token_type, access_token)
+                    )
                     # Try to load account profile to check that authorization token is still valid.
-                    res = helper.request_get(urls.portfolio_profile(),'regular', payload, jsonify_data = False)
+                    res = helper.request_get(
+                        urls.portfolio_profile(), "regular", payload, jsonify_data=False
+                    )
                     # Raises exception is response code is not 200.
                     res.raise_for_status()
-                    return({'access_token': access_token,'token_type': token_type,
-                    'expires_in': expiresIn, 'scope': scope, 'detail': 'logged in using authentication in {0}'.format(creds_file),
-                    'backup_code': None, 'refresh_token': refresh_token})
+                    return {
+                        "access_token": access_token,
+                        "token_type": token_type,
+                        "expires_in": expiresIn,
+                        "scope": scope,
+                        "detail": "logged in using authentication in {0}".format(
+                            creds_file
+                        ),
+                        "backup_code": None,
+                        "refresh_token": refresh_token,
+                    }
             except:
-                print("ERROR: There was an issue loading pickle file. Authentication may be expired - logging in normally.")
+                print(
+                    "ERROR: There was an issue loading pickle file. Authentication may be expired - logging in normally."
+                )
                 helper.set_login_state(False)
-                helper.update_session('Authorization',None)
+                helper.update_session("Authorization", None)
         else:
             os.remove(pickle_path)
     # Try to log in normally.
-<<<<<<< HEAD
-    if not all([username, password]):
-        username = input("Robinhood username: ")
-        password = getpass.getpass("Robinhood password: ")
-        payload.update(username=username, password=password)
-=======
     if not username:
         username = input("Robinhood username: ")
-        payload['username'] = username
+        payload["username"] = username
     if not password:
         password = getpass.getpass("Robinhood password: ")
-        payload['password'] = password
->>>>>>> 8b5ce80a
-
-    data = helper.request_post(url,payload)
+        payload["password"] = password
+
+    data = helper.request_post(url, payload)
     # Handle case where mfa or challenge is required.
-    if 'mfa_required' in data:
+    if "mfa_required" in data:
         mfa_token = input("Please type in the MFA code: ")
-        payload['mfa_code'] = mfa_token
-        res = helper.request_post(url, payload, jsonify_data = False)
-        while (res.status_code != 200):
-            mfa_token = input("That MFA code was not correct. Please type in another MFA code: ")
-            payload['mfa_code'] = mfa_token
-            res = helper.request_post(url, payload, jsonify_data = False)
+        payload["mfa_code"] = mfa_token
+        res = helper.request_post(url, payload, jsonify_data=False)
+        while res.status_code != 200:
+            mfa_token = input(
+                "That MFA code was not correct. Please type in another MFA code: "
+            )
+            payload["mfa_code"] = mfa_token
+            res = helper.request_post(url, payload, jsonify_data=False)
         data = res.json()
-    elif 'challenge' in data:
-        challenge_id = data['challenge']['id']
-        sms_code = input('Enter Robinhood code for validation: ')
+    elif "challenge" in data:
+        challenge_id = data["challenge"]["id"]
+        sms_code = input("Enter Robinhood code for validation: ")
         res = respond_to_challenge(challenge_id, sms_code)
-        while 'challenge' in res and res['challenge']['remaining_attempts'] > 0:
-            sms_code = input('That code was not correct. {0} tries remaining. Please type in another code: '.format(res['challenge']['remaining_attempts']))
+        while "challenge" in res and res["challenge"]["remaining_attempts"] > 0:
+            sms_code = input(
+                "That code was not correct. {0} tries remaining. Please type in another code: ".format(
+                    res["challenge"]["remaining_attempts"]
+                )
+            )
             res = respond_to_challenge(challenge_id, sms_code)
-        helper.update_session('X-ROBINHOOD-CHALLENGE-RESPONSE-ID', challenge_id)
-        data = helper.request_post(url,payload)
+        helper.update_session("X-ROBINHOOD-CHALLENGE-RESPONSE-ID", challenge_id)
+        data = helper.request_post(url, payload)
     # Update Session data with authorization or raise exception with the information present in data.
-    if 'access_token' in data:
-        token = '{0} {1}'.format(data['token_type'], data['access_token'])
-        helper.update_session('Authorization', token)
+    if "access_token" in data:
+        token = "{0} {1}".format(data["token_type"], data["access_token"])
+        helper.update_session("Authorization", token)
         helper.set_login_state(True)
-        data['detail'] = "logged in with brand new authentication code."
+        data["detail"] = "logged in with brand new authentication code."
         if store_session:
-            with open(pickle_path, 'wb') as f:
-                pickle.dump({'token_type' : data['token_type'],
-                            'access_token' : data['access_token'],
-                            'refresh_token' : data['refresh_token'],
-                            'device_token' : device_token},f)
+            with open(pickle_path, "wb") as f:
+                pickle.dump(
+                    {
+                        "token_type": data["token_type"],
+                        "access_token": data["access_token"],
+                        "refresh_token": data["refresh_token"],
+                        "device_token": device_token,
+                    },
+                    f,
+                )
     else:
-        raise Exception(data['detail'])
-    return(data)
+        raise Exception(data["detail"])
+    return data
+
 
 @helper.login_required
 def logout():
@@ -189,4 +212,4 @@
 
     """
     helper.set_login_state(False)
-    helper.update_session('Authorization', None)+    helper.update_session("Authorization", None)